--- conflicted
+++ resolved
@@ -179,11 +179,6 @@
             from geomtools.fragments import comb_geoms #TODO check identifier
             return comb_geoms(self,add)
         else:
-<<<<<<< HEAD
-=======
-            print(type(add))
-            print(isinstance(add,geom))
->>>>>>> 08addbd4
             raise TypeError("Use + to combine geometry (e.g. g = gA + gB) or to translate (e.g. gt = g + [1,1,1])")
     def __iadd__(self, add):
         """
@@ -203,11 +198,6 @@
             self.add_atoms(add)
             return self
         else:
-<<<<<<< HEAD
-=======
-            print(type(add))
-            print(isinstance(add,geom))
->>>>>>> 08addbd4
             raise TypeError("Use + to combine geometry (e.g. g = gA + gB) or to translate (e.g. gt = g + [1,1,1])")
         
     def __sub__(self,vect):
@@ -465,7 +455,26 @@
         """
         from geomtools.transformations import rmsd
         return rmsd(self,g)
-            
+    
+    def kabsch_rmsd(self,g):
+        """
+        Note
+        ----
+        Does not change any geometry. Just returns the minimised RMSD (Kabsch algorithm)
+        Parameters
+        ----------
+        g: geometry or array
+            geometry to calculate the kabsch_RMSD with
+            
+        Returns
+        -------
+        the root mean square deviation between self and g. If g is a geometry it checks for equal atoms and unit.
+        """
+        from geomtools.transformations import kabsch_rmsd, center
+        g1 = center(self)
+        g2 = center(g)
+        return kabsch_rmsd(g1,g2)         
+    
     def from_xyz(fnm, identifier=""):
         """
         Parameters
